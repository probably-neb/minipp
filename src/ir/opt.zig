const std = @import("std");
const Alloc = std.mem.Allocator;
const ArrayList = std.ArrayList;

const utils = @import("../utils.zig");
const log = @import("../log.zig");
const DefUse = @import("./def-use.zig");

const IR = @import("./ir_phi.zig");
const Function = IR.Function;
const BasicBlock = IR.BasicBlock;
const BBID = BasicBlock.ID;
const Inst = IR.Inst;
const InstID = Function.InstID;
const Register = IR.Register;
const Reg = Register;
const RegID = Register.ID;
const Ref = IR.Ref;
const OpCode = IR.Op;

const SCCP = @import("./sccp.zig");
<<<<<<< HEAD
const CmpProp = @import("./cmp-info-prop.zig");
=======
pub const DeadCode = @import("./deadCodeElim.zig");
>>>>>>> 00bf3932

const stringify_label = @import("stringify_phi.zig").stringify_label;

pub const Config = struct {
    sccp_instead_of_cmp_prop: bool,
    no_sccp_like: bool,
    no_empty_removal: bool,
};

pub fn optimize_program(ir: *IR, cfg: Config) !void {
    const funcs = ir.funcs.items.items;
    for (funcs) |*func| {
        try optimize_function(ir, func, cfg);
    }
}

pub fn optimize_function(ir: *IR, fun: *Function, cfg: Config) !void {
    var changed = false;
    while (changed) {
        if (cfg.sccp_instead_of_cmp_prop) {
            changed = changed or try sccp(ir, fun);
        } else {
            changed = changed or try cmp_prop(ir, fun);
        }
        changed = changed or try empty_block_removal_pass(fun);
    }
}

fn sccp(ir: *IR, fun: *Function) !bool {
    var arena = std.heap.ArenaAllocator.init(fun.alloc);
    defer arena.deinit();
    var alloc = arena.allocator();

    var info = try SCCP.sccp(alloc, ir, fun);

    const allReachable = for (fun.bbs.ids()) |bbID| {
        if (!info.reachable[bbID]) {
            // std.debug.print("found unreachable bb ID={d} label={s}\n", .{ bbID, fun.bbs.get(bbID).name });
            break false;
        }
    } else true;
    const noneConstant = for (info.values) |value| {
        if (value.state == .constant) {
            // std.debug.print("found constant={any}\n", .{value});
            break false;
        }
    } else true;
    if (allReachable and noneConstant) {
        return false;
    } else {
        // std.debug.print("running sccp\nnoneConstant={}\nallReachable={any}\n", .{ noneConstant, allReachable });
    }
    // update all of the registers
    for (info.values, 0..) |value, regID_usize| {
        if (value.state != .constant) continue;

        const regID: RegID = @intCast(regID_usize);
        var reg = fun.regs.getPtr(regID);
        const constant = value.constant.?;

        const ref = sccp_const_to_ref(constant);
        const uses_list = try DefUse.uses_of(alloc, fun, reg.*);
        const uses = uses_list.items;

        for (uses) |use| {
            const instID = use.instID;
            var inst = fun.insts.get(instID);
            var bb = fun.bbs.get(use.bb);
            // FIXME: made change to phi here, this could be wrong
            change_use_of_reg(fun, ir, use.bb, bb, inst, reg.*, ref);
        }
        remove_reg(fun, reg.*);
    }

    // update all of the phi nodes
    // track if a change has been made
    // while changes
    // for each one that has a entry that points to a non-reachable block, remove the block,
    //  if the phi node only has one entry, replace all uses of the phi node with the value of the entry
    //  remove the phi node
    //  mark change
    //  break
    var changes: bool = true;
    while (changes) {
        // std.debug.print("running phi node cleanup\n", .{});
        changes = false;
        for (fun.bbs.ids()) |bbID_1| {
            if (!info.reachable[bbID_1]) continue;
            // std.debug.print("running phi node cleanup for bb {d}\n", .{bbID_1});
            var bb = fun.bbs.get(bbID_1);
            // var newInsts = IR.BasicBlock.List.init(fun.alloc);
            for (bb.insts.items(), 0..) |instID, instIDX| {
                // std.debug.print("WATCH WHAT I'm ABOUT TO DO TO {d} @{d} from bbID={d} {any}\n", .{ instID, instIDX, bbID_1, bb.insts.items() });
                // defer std.debug.print("LOOK WHAT I DID TO {d} @{d} from bbID={d} {any}\n", .{ instID, instIDX, bbID_1, bb.insts.items() });
                const inst = fun.insts.get(instID);
                if (inst.op != .Phi) {
                    // try newInsts.append(instID);
                    continue;
                }
                // std.debug.print("running phi node cleanup for inst {d}\n", .{instID});

                var bbInsts = &bb.insts.list;
                var bbLen = &bb.insts.len;

                var phi = Inst.Phi.get(inst.*);
                var phiReg = fun.regs.getPtr(phi.res.i);
                var entries = phi.entries;
                var entries_changes: bool = true;
                var entreies_changed: bool = false;
                // remove any entries that point to a non-reachable block
                while (entries_changes) {
                    // std.debug.print("running phi node cleanup for inst {d} with entries {any}\n", .{ instID, entries.items });
                    entries_changes = false;
                    for (entries.items, 0..) |entry, entryI| {
                        if (!info.reachable[entry.bb]) {
                            // remove the entry
                            // std.debug.print("removing entry {d} from phi node {d} in block {d}\n", .{ entryI, instID, bbID_1 });
                            entries_changes = true;
                            _ = entries.orderedRemove(entryI);
                            entreies_changed = true;
                            break;
                        }
                    }
                }
                phi.entries = entries;
                fun.insts.set(instID, phi.toInst());
                if (entreies_changed) {
                    changes = true;
                    break;
                }

                if (entries.items.len == 0) {
                    // remove the phi node
                    //_ = fun.insts.remove(instID);
                    // std.debug.print("removing empty phi node {d} in block {d}\n", .{ instID, bbID_1 });
                    _ = bbInsts.*.orderedRemove(instIDX);
                    bbLen.* -= 1;
                    // bb.*.insts.remove(@intCast(instIDX));
                    changes = true;
                    break;
                } else if (entries.items.len == 1) {
                    // std.debug.print("replacing phi node {d} in block {d} with entry {any}\n", .{ instID, bbID_1, entries.items[0].ref });
                    // replace all uses of the phi node with the value of the entry
                    const ref = &entries.items[0].ref;
                    try replace_all_uses(fun, ir, phiReg, ref.*, info.reachable);
                    // remove the phi node
                    // _ = fun.insts.remove(instID);
                    utils.assert(std.mem.indexOfScalar(BBID, bb.insts.items(), instID) != null, "bb has no inst {d}\n", .{instID});
                    // std.debug.print("WATCH ME REMOVE {d} @{d} from bbID={d} {any}\n", .{ instID, instIDX, bbID_1, bb.insts.items() });
                    _ = bbInsts.*.orderedRemove(instIDX);
                    bbLen.* -= 1;
                    // bb.*.insts.remove(@intCast(instIDX));
                    changes = true;
                    break;
                } else {
                    // std.debug.print("inst {d} has {d} entries\n", .{ instID, entries.items.len });
                    // try newInsts.append(instID);
                }
                if (changes) break;
            }
            // bb.insts.deinit();
            // bb.insts = newInsts;
            if (changes) break;
        }
    }

    // for (fun.bbs.ids()) |bbID| {
    //     const bb = fun.bbs.get(bbID);
    //     std.debug.print("LOOK WHAT I DID TO {d} @{d} from bbID={d} {any}\n", .{ bbID, bb.insts.items() });
    // }

    // relink all of the basic blocks based off their jumps or branhces
    for (fun.bbs.ids()) |bbID| {
        fun.bbs.get(bbID).outgoers[0] = null;
        fun.bbs.get(bbID).outgoers[1] = null;
        fun.bbs.get(bbID).reinitIncomers(fun);
    }

    for (fun.bbs.ids()) |bbID| {
        if (!info.reachable[bbID]) continue;
        var bb = fun.bbs.get(bbID);
        var instID: ?IR.Function.InstID = null;
        for (bb.insts.items()) |instID_| {
            instID = instID_;
        }
        if (instID == null) continue;
        var inst = fun.insts.get(instID.?);
        if (!inst.isCtrlFlow()) continue;

        if (inst.op == .Br) {
            var br = Inst.Br.get(inst.*);
            var ifTrueBB = fun.bbs.get(br.iftrue);
            var ifFalseBB = fun.bbs.get(br.iffalse);
            bb.outgoers[0] = br.iftrue;
            bb.outgoers[1] = br.iffalse;
            try ifTrueBB.incomers.append(bbID);
            try ifFalseBB.incomers.append(bbID);
        } else if (inst.op == .Jmp) {
            var jmp = Inst.Jmp.get(inst.*);
            var jmpBB = fun.bbs.get(jmp.dest);
            bb.outgoers[0] = jmp.dest;
            try jmpBB.incomers.append(bbID);
        } else if (inst.op == .Ret) {
            // do nothing
        } else {
            utils.todo("unexpected control flow instruction {s}\n", .{@tagName(inst.op)});
        }
    }

    // remove every non reachable block from the function
    var changed: bool = true;
    while (changed) {
        changed = false;
        for (fun.bbs.ids()) |bbID| {
            if (!info.reachable[bbID]) {
                // std.debug.print("removing unreachable block {d}\n", .{bbID});
                // try remove_block_edges(fun, bbID);
                _ = fun.bbs.remove(bbID);
                changed = true;
                break;
            }
        }
    }

    return true;
}

fn cmp_prop(ir: *IR, fun: *Function) !bool {
    var arena = std.heap.ArenaAllocator.init(fun.alloc);
    defer arena.deinit();
    var alloc = arena.allocator();

    var info = try CmpProp.cmp_prop(alloc, ir, fun);

    const allReachable = for (fun.bbs.ids()) |bbID| {
        if (!info.reachable[bbID]) {
            // std.debug.print("found unreachable bb ID={d} label={s}\n", .{ bbID, fun.bbs.get(bbID).name });
            break false;
        }
    } else true;
    const noneConstant = for (info.values) |value| {
        if (value.state == .constant) {
            // std.debug.print("found constant={any}\n", .{value});
            break false;
        }
    } else true;
    if (allReachable and noneConstant) {
        return false;
    } else {
        // std.debug.print("running sccp\nnoneConstant={}\nallReachable={any}\n", .{ noneConstant, allReachable });
    }
    // update all of the registers
    for (info.values, 0..) |value, regID_usize| {
        if (value.state != .constant) continue;

        const regID: RegID = @intCast(regID_usize);
        var reg = fun.regs.getPtr(regID);
        const constant = value.constant.?;

        const ref = sccp_const_to_ref(constant);
        const uses_list = try DefUse.uses_of(alloc, fun, reg.*);
        const uses = uses_list.items;

        for (uses) |use| {
            const instID = use.instID;
            var inst = fun.insts.get(instID);
            var bb = fun.bbs.get(use.bb);
            // FIXME: made change to phi here, this could be wrong
            change_use_of_reg(fun, ir, use.bb, bb, inst, reg.*, ref);
        }
        remove_reg(fun, reg.*);
    }

    // update all of the phi nodes
    // track if a change has been made
    // while changes
    // for each one that has a entry that points to a non-reachable block, remove the block,
    //  if the phi node only has one entry, replace all uses of the phi node with the value of the entry
    //  remove the phi node
    //  mark change
    //  break
    var changes: bool = true;
    while (changes) {
        // std.debug.print("running phi node cleanup\n", .{});
        changes = false;
        for (fun.bbs.ids()) |bbID_1| {
            if (!info.reachable[bbID_1]) continue;
            // std.debug.print("running phi node cleanup for bb {d}\n", .{bbID_1});
            var bb = fun.bbs.get(bbID_1);
            // var newInsts = IR.BasicBlock.List.init(fun.alloc);
            for (bb.insts.items(), 0..) |instID, instIDX| {
                // std.debug.print("WATCH WHAT I'm ABOUT TO DO TO {d} @{d} from bbID={d} {any}\n", .{ instID, instIDX, bbID_1, bb.insts.items() });
                // defer std.debug.print("LOOK WHAT I DID TO {d} @{d} from bbID={d} {any}\n", .{ instID, instIDX, bbID_1, bb.insts.items() });
                const inst = fun.insts.get(instID);
                if (inst.op != .Phi) {
                    // try newInsts.append(instID);
                    continue;
                }
                // std.debug.print("running phi node cleanup for inst {d}\n", .{instID});

                var bbInsts = &bb.insts.list;
                var bbLen = &bb.insts.len;

                var phi = Inst.Phi.get(inst.*);
                var phiReg = fun.regs.getPtr(phi.res.i);
                var entries = phi.entries;
                var entries_changes: bool = true;
                var entreies_changed: bool = false;
                // remove any entries that point to a non-reachable block
                while (entries_changes) {
                    // std.debug.print("running phi node cleanup for inst {d} with entries {any}\n", .{ instID, entries.items });
                    entries_changes = false;
                    for (entries.items, 0..) |entry, entryI| {
                        if (!info.reachable[entry.bb]) {
                            // remove the entry
                            // std.debug.print("removing entry {d} from phi node {d} in block {d}\n", .{ entryI, instID, bbID_1 });
                            entries_changes = true;
                            _ = entries.orderedRemove(entryI);
                            entreies_changed = true;
                            break;
                        }
                    }
                }
                phi.entries = entries;
                fun.insts.set(instID, phi.toInst());
                if (entreies_changed) {
                    changes = true;
                    break;
                }

                if (entries.items.len == 0) {
                    // remove the phi node
                    //_ = fun.insts.remove(instID);
                    // std.debug.print("removing empty phi node {d} in block {d}\n", .{ instID, bbID_1 });
                    _ = bbInsts.*.orderedRemove(instIDX);
                    bbLen.* -= 1;
                    // bb.*.insts.remove(@intCast(instIDX));
                    changes = true;
                    break;
                } else if (entries.items.len == 1) {
                    // std.debug.print("replacing phi node {d} in block {d} with entry {any}\n", .{ instID, bbID_1, entries.items[0].ref });
                    // replace all uses of the phi node with the value of the entry
                    const ref = &entries.items[0].ref;
                    try replace_all_uses(fun, ir, phiReg, ref.*, info.reachable);
                    // remove the phi node
                    // _ = fun.insts.remove(instID);
                    utils.assert(std.mem.indexOfScalar(BBID, bb.insts.items(), instID) != null, "bb has no inst {d}\n", .{instID});
                    // std.debug.print("WATCH ME REMOVE {d} @{d} from bbID={d} {any}\n", .{ instID, instIDX, bbID_1, bb.insts.items() });
                    _ = bbInsts.*.orderedRemove(instIDX);
                    bbLen.* -= 1;
                    // bb.*.insts.remove(@intCast(instIDX));
                    changes = true;
                    break;
                } else {
                    // std.debug.print("inst {d} has {d} entries\n", .{ instID, entries.items.len });
                    // try newInsts.append(instID);
                }
                if (changes) break;
            }
            // bb.insts.deinit();
            // bb.insts = newInsts;
            if (changes) break;
        }
    }

    // for (fun.bbs.ids()) |bbID| {
    //     const bb = fun.bbs.get(bbID);
    //     std.debug.print("LOOK WHAT I DID TO {d} @{d} from bbID={d} {any}\n", .{ bbID, bb.insts.items() });
    // }

    // relink all of the basic blocks based off their jumps or branhces
    for (fun.bbs.ids()) |bbID| {
        fun.bbs.get(bbID).outgoers[0] = null;
        fun.bbs.get(bbID).outgoers[1] = null;
        fun.bbs.get(bbID).reinitIncomers(fun);
    }

    for (fun.bbs.ids()) |bbID| {
        if (!info.reachable[bbID]) continue;
        var bb = fun.bbs.get(bbID);
        var instID: ?IR.Function.InstID = null;
        for (bb.insts.items()) |instID_| {
            instID = instID_;
        }
        if (instID == null) continue;
        var inst = fun.insts.get(instID.?);
        if (!inst.isCtrlFlow()) continue;

        if (inst.op == .Br) {
            var br = Inst.Br.get(inst.*);
            var ifTrueBB = fun.bbs.get(br.iftrue);
            var ifFalseBB = fun.bbs.get(br.iffalse);
            bb.outgoers[0] = br.iftrue;
            bb.outgoers[1] = br.iffalse;
            try ifTrueBB.incomers.append(bbID);
            try ifFalseBB.incomers.append(bbID);
        } else if (inst.op == .Jmp) {
            var jmp = Inst.Jmp.get(inst.*);
            var jmpBB = fun.bbs.get(jmp.dest);
            bb.outgoers[0] = jmp.dest;
            try jmpBB.incomers.append(bbID);
        } else if (inst.op == .Ret) {
            // do nothing
        } else {
            utils.todo("unexpected control flow instruction {s}\n", .{@tagName(inst.op)});
        }
    }

    // remove every non reachable block from the function
    var changed: bool = true;
    while (changed) {
        changed = false;
        for (fun.bbs.ids()) |bbID| {
            if (!info.reachable[bbID]) {
                // std.debug.print("removing unreachable block {d}\n", .{bbID});
                // try remove_block_edges(fun, bbID);
                _ = fun.bbs.remove(bbID);
                changed = true;
                break;
            }
        }
    }

    return true;
}

fn replace_all_uses(fun: *Function, ir: *const IR, reg: *Reg, ref: Ref, reachable: []bool) !void {
    // for each use of the register
    //  get the instruction and the basic block
    //  change the ref in the inst to the new ref
    //  remove the register
    var visited = try fun.alloc.alloc(bool, @intCast(fun.bbs.len + fun.bbs.removed));
    defer fun.alloc.free(visited);
    @memset(visited, false);
    // for every basic block in the function, check all of the instructions to see if they use the register
    for (fun.bbs.ids()) |bbID| {
        if (!reachable[bbID]) continue;
        var bb = fun.bbs.get(bbID);
        for (bb.insts.items()) |instID| {
            var inst = fun.insts.get(instID);
            if (!SCCP.inst_uses_reg(inst.*, reg.*)) continue;
            // print out the reg's block, and the ref's block
            // var regOfRef = fun.regs.get(ref.i);
            // std.debug.print("replacing all uses of reg {d} in block {d} with ref {any}\n", .{ reg.bb, bbID, regOfRef.bb, ref });
            _ = change_use_of_reg(fun, ir, bbID, bb, inst, reg.*, ref);
        }
    }
}

fn sccp_const_to_ref(value: SCCP.Value.Constant) Ref {
    return switch (value.kind) {
        .i1 => if (value.value != 0) Ref.immTrue() else Ref.immFalse(),
        .i64 => if (value.value < std.math.maxInt(u32)) Ref.immu32(@as(u32, @intCast(value.value)), .int) else {
            utils.todo("i64 constant too large for Ref.immu32... Need to intern\n", .{});
        },
    };
}

fn remove_reg(fun: *Function, reg: Reg) void {
    const bbID = reg.bb;
    var bb = fun.bbs.get(bbID);

    const instID = reg.inst;
    const idx: u32 = @intCast(std.mem.indexOfScalar(InstID, bb.insts.items(), instID) orelse {
        utils.impossible("could not find instruction {d} in bb {s}\n", .{
            instID,
            bb.name,
        });
    });
    bb.insts.remove(idx);
    // FIXME: how to remove reg?
}

fn change_use_of_reg(fun: *Function, ir: *const IR, bbID: BBID, bb: *BasicBlock, inst: *Inst, reg: Reg, ref: Ref) void {
    _ = bb;
    switch (inst.op) {
        .Binop => {
            var binop = Inst.Binop.get(inst.*);
            if (refers_to_reg(binop.lhs, reg)) {
                binop.lhs = ref;
                inst.* = binop.toInst();
                return;
            } else if (refers_to_reg(binop.rhs, reg)) {
                binop.rhs = ref;
                inst.* = binop.toInst();
                return;
            }
            unreachable;
        },
        .Cmp => {
            var cmp = Inst.Cmp.get(inst.*);
            if (refers_to_reg(cmp.lhs, reg)) {
                cmp.lhs = ref;
                inst.* = cmp.toInst();
                return;
            } else if (refers_to_reg(cmp.rhs, reg)) {
                cmp.rhs = ref;
                inst.* = cmp.toInst();
                return;
            }
            unreachable;
        },
        .Zext, .Sext, .Trunc, .Bitcast => {
            var misc = Inst.Misc.get(inst.*);
            if (refers_to_reg(misc.from, reg)) {
                misc.from = ref;
                inst.* = misc.toInst();
                return;
            }
            unreachable;
        },
        .Load => {
            var load = Inst.Load.get(inst.*);
            if (refers_to_reg(load.ptr, reg)) {
                load.ptr = ref;
                inst.* = load.toInst();
                return;
            }
            unreachable;
        },
        .Gep => {
            var gep = Inst.Gep.get(inst.*);
            if (refers_to_reg(gep.ptrVal, reg)) {
                gep.ptrVal = ref;
                inst.* = gep.toInst();
                return;
            } else if (refers_to_reg(gep.index, reg)) {
                gep.index = ref;
                inst.* = gep.toInst();
                return;
            }
            unreachable;
        },
        .Call => {
            var call = Inst.Call.get(inst.*);
            for (call.args) |*arg| {
                if (refers_to_reg(arg.*, reg)) {
                    arg.* = ref;
                    return;
                }
            }
            unreachable;
        },
        .Phi => {
            var phi = Inst.Phi.get(inst.*);
            var found: bool = false;
            for (phi.entries.items) |*entry| {
                if (refers_to_reg(entry.*.ref, reg)) {
                    entry.ref = ref;
                    found = true;
                }
            }
            inst.* = phi.toInst();
            if (found) return;
            utils.impossible("phi {any} does not refer to reg {any}\nitems={any}\n", .{ phi, reg, phi.entries.items });
        },
        .Ret => {
            var ret = Inst.Ret.get(inst.*);
            if (refers_to_reg(ret.val, reg)) {
                ret.val = ref;
                inst.* = ret.toInst();
                return;
            }
            unreachable;
        },
        .Store => {
            var store = Inst.Store.get(inst.*);
            if (refers_to_reg(store.from, reg)) {
                store.from = ref;
                inst.* = store.toInst();
                return;
            } else if (refers_to_reg(store.to, reg)) {
                store.to = ref;
                inst.* = store.toInst();
                return;
            }
            unreachable;
        },
        .Br => {
            var br = Inst.Br.get(inst.*);
            if (refers_to_reg(br.on, reg)) {
                var not_taken: ?BBID = null;
                switch (ref.kind) {
                    .immediate_u32 => {
                        var newDest: BBID = undefined;
                        if (ref.i != 0) {
                            newDest = br.iftrue;
                            not_taken = br.iffalse;
                        } else {
                            newDest = br.iffalse;
                            not_taken = br.iftrue;
                        }
                        inst.* = Inst.jmp(Ref.label(newDest));
                    },
                    .immediate => {
                        var newDest: BBID = undefined;
                        const val = ir.parseInt(ref.i) catch unreachable;
                        if (val != 0) {
                            newDest = br.iftrue;
                            not_taken = br.iffalse;
                        } else {
                            newDest = br.iffalse;
                            not_taken = br.iftrue;
                        }
                        inst.* = Inst.jmp(Ref.label(newDest));
                    },
                    else => {
                        br.on = ref;
                        inst.* = br.toInst();
                    },
                }
                if (not_taken) |removed_outgoer_id| {
                    // remove_bb_from_outgoers(bb, removed_outgoer_id);
                    // update phi entries in the not taken branch
                    var not_taken_bb = fun.bbs.get(removed_outgoer_id);
                    try remove_bb_from_bb2_phi_entries(fun, bbID, not_taken_bb, removed_outgoer_id);
                }
                return;
            }
            unreachable;
        },
        // no registers
        .Alloc, .Param, .Jmp => {},
    }
}

fn refers_to_reg(ref: Ref, reg: Reg) bool {
    return switch (ref.kind) {
        .local => ref.i == reg.id,
        else => false,
    };
}

fn remove_unreachable_blocks(alloc: Alloc, ir: *const IR, fun: *Function, reachable: []bool) !void {
    const bbs = &fun.bbs;
    const insts = &fun.insts;
    _ = insts;

    // for (bbs.items(), bbs.ids()) |bb, bbID| {
    //     std.debug.print("BEFOR bb [{d}] {s} incomers: {any}\n", .{ bbID, bb.name, bb.incomers.items });
    //     std.debug.print("BEFOR bb [{d}] {s} outgoers: {any}\n", .{ bbID, bb.name, bb.outgoers });
    // }
    save_dot_to_file(ir, "pre_remove_edges.dot") catch {};

    utils.assert(@as(usize, @intCast(bbs.len)) == reachable.len, "mismatch in block count", .{});
    // for (reachable, 0..) |r, i| {
    //     const bbID = bbs.ids()[i];
    //     std.debug.print("[{d}] {s} - {any}\n", .{ bbID, stringify_label(fun, bbID), r });
    // }

    // removes the edges from blocks that are unreachable
    for (bbs.ids()) |bbID| {
        var is_reachable = reachable[bbID];
        if (is_reachable) {
            continue;
        }
        // std.debug.print("remove_unreachable: removing edges from block {s} with incomers {any} and outgoers {any}\n", .{
        //     stringify_label(fun, bbID),
        //     bbs.get(bbID).incomers.items,
        //     bbs.get(bbID).outgoers,
        // });
        try remove_block_edges(fun, bbID);
        const bb = bbs.get(bbID);
        bb.incomers.clearAndFree();
        bb.*.outgoers = [_]?BBID{ null, null };
    }
    // for (bbs.items(), bbs.ids()) |bb, bbID| {
    //     std.debug.print("AFTER bb [{d}] {s} incomers: {any}\n", .{ bbID, bb.name, bb.incomers.items });
    //     std.debug.print("AFTER bb [{d}] {s} outgoers: {any}\n", .{ bbID, bb.name, bb.outgoers });
    //     std.debug.print("br = {any}\n", .{(insts.get((ptr_to_last(BBID, bb.insts.list.items) orelse unreachable).*)).*});
    // }

    save_dot_to_file(ir, "post_remove_edges.dot") catch {};

    var ids = try alloc.alloc(BBID, reachable.len);
    @memcpy(ids, bbs.ids());

    for (ids) |bbID| {
        var is_reachable = reachable[bbID];
        if (is_reachable) {
            continue;
        }
        // std.debug.print("i-{d} ids-{d} bbID-{d}\n", .{ id, bbs.ids.items[id], bbID });
        // std.debug.print("i-{d} bbID-{d}\n", .{ id, bbID });

        // if (id == 5) bbs.remove(bbID);
        // std.debug.print("WATCH ME DELETE {d}\n", .{bbID});
        // std.debug.print("[{d}] {s} - {any}\n", .{ bbID, stringify_label(fun, bbID), is_reachable });
        _ = bbs.remove(bbID);
    }

    save_dot_to_file(ir, "post_remove_unreachable.dot") catch {};
}
fn printIncomersAndOutgoers(bb: *BasicBlock) void {
    std.debug.print("Block {s} Incomers: {any}\n", .{ bb.name, bb.incomers.items });
    std.debug.print("Block {s} Outgoers: {any}\n", .{ bb.name, bb.outgoers });
}
// given a block remove itself from its predecessors and successors, and re-link the predecessors to the successors
// removing phi entries that reference to itself,
fn remove_block_edges(fun: *Function, bbID: BBID) !void {
    const bbs = &fun.bbs;
    const insts = &fun.insts;

    const bb = bbs.get(bbID);
    // brute_force_remove_block_edges(fun, bbID);
    // brute_force_remove_phi_entires_referencing_dead_bb(fun, bbID);

    if (bb_num_outgoers(bb) == 2) {
        // std.debug.print("remove_block_edges: removing bb {s} with 2 outgoers {any} and these incomers {any}\n", .{ bb.name, bb.outgoers, bb.incomers.items });
        var self_ref: BBID = undefined;
        if (try is_self_ref(fun, bbID, bb.outgoers[0].?)) {
            // std.debug.print("self ref detected at 0 ={?d} in {s}\n", .{ bb.outgoers[0], bb.name });
            self_ref = bb.outgoers[0].?;
            // const outgoer = bbs.get(outgoerID);
            // remove_bb_from_incomers(outgoer, bbID);
            // remove_bb_from_outgoers(outgoer, bbID);
        } else if (try is_self_ref(fun, bbID, bb.outgoers[1].?)) {
            // std.debug.print("self ref detected at 1 ={?d} in {s}\n", .{ bb.outgoers[1], bb.name });
            self_ref = bb.outgoers[1].?;
        }
        // brute_force_remove_block_edges(fun, bbID);
        // brute_force_remove_phi_entires_referencing_dead_bb(fun, bbID);
        utils.assert(bb.incomers.items.len == 1, "FUCK - HOW TO HANDLE bb {s} with 2 outgoers and not 1 incomer\n", .{bb.name});
        const incomer = bb.incomers.items[0];
        var incomerBB = bbs.get(incomer);
        var incomerBRID = (ptr_to_last(InstID, incomerBB.insts.list.items) orelse unreachable).*;
        var incomerBR = insts.get(incomerBRID);
        for (bb.outgoers) |_outgoer| {
            const outgoer = _outgoer.?;
            var outgoerBB = bbs.get(outgoer);
            // std.debug.print("incomer={d} op={s}\n", .{ incomer, @tagName(incomerBR.*.op) });

            if (outgoer == self_ref) {
                // self_ref could be self (bbID) or some other bb ID that
                // eventually loops around

                // remove phis just in case self_ref != self
                try remove_phi_entires_in_children_of_dead_bb(fun, bb, bbID);
                // remove bb from incomers of outgoer (could be self)
                remove_bb_from_incomers(outgoerBB, bbID);
                // remove bb from outgoers of incomer (could be self)
                remove_bb_from_outgoers(incomerBB, bbID);
                remove_bb_from_outgoers(bb, self_ref);
                const selfBRID = (ptr_to_last(InstID, bb.insts.list.items) orelse unreachable).*;
                var selfBR = insts.get(selfBRID);
                _ = replace_branches_to_with(selfBR, self_ref, bbID);
            } else {
                _ = replace_branches_to_with(incomerBR, bbID, outgoer);
                replace_bb_in_outgoers_with(incomerBB, bbID, outgoer);
                replace_bb_in_incomers_with(outgoerBB, bbID, incomer);
                remove_bb_from_outgoers(incomerBB, bbID);
                remove_bb_from_outgoers(outgoerBB, bbID);
                try remove_phi_entires_in_children_of_dead_bb(fun, bb, bbID);
            }
        }
        return;
    }
    if (bb.incomers.items.len > 0) {
        if (bbID != fun.exitBBID and bb_num_outgoers(bb) == 0) {
            // std.debug.print("removing {d} from incomers of {s} {any}\n", .{ bbID, bb.name, bb.incomers.items });
            for (bb.incomers.items) |incomerID| {
                var incomerBB = bbs.get(incomerID);
                remove_bb_from_outgoers(incomerBB, bbID);
                remove_bb_from_incomers(bb, incomerID);
            }
            return;
        }

        utils.assert(bb_num_outgoers(bb) != 2, "FUCK - FELL THROUGH this case should be handled above\n", .{});
        // printIncomersAndOutgoers(bb);
        // std.debug.print("we only have one outgoer\n", .{});
        const outgoer = if (bb.outgoers[0]) |out| out else if (bb.outgoers[1]) |out| out else unreachable;

        var outgoerBB = bbs.get(outgoer);
        // link parent to child
        for (bb.incomers.items) |incomer| {
            var incomerBB = bbs.get(incomer);
            var incomerBRID = (ptr_to_last(InstID, incomerBB.insts.list.items) orelse unreachable).*;
            var incomerBR = insts.get(incomerBRID);

            if (try is_self_ref(fun, incomer, bbID)) {
                remove_bb_from_outgoers(incomerBB, bbID);
                continue;
            }

            // std.debug.print("incomer={d} op={s}\n", .{ incomer, @tagName(incomerBR.*.op) });

            _ = replace_branches_to_with(incomerBR, bbID, outgoer);
            // replace_bb_in_outgoers_with(incomerBB, bbID, outgoer);
            replace_bb_in_incomers_with(outgoerBB, bbID, incomer);
        }
        try remove_phi_entires_in_children_of_dead_bb(fun, bb, bbID);
    } else if (bb_num_outgoers(bb) < 2) {
        try remove_phi_entires_in_children_of_dead_bb(fun, bb, bbID);
        for (bb.outgoers) |maybe_outgoerID| {
            if (maybe_outgoerID == null) continue;
            const outgoerID = maybe_outgoerID.?;
            const outgoer = bbs.get(outgoerID);
            remove_bb_from_incomers(outgoer, bbID);
        }
    }
}

fn remove_bb_from_incomers(fromBB: *BasicBlock, toRemoveBBID: BBID) void {
    const entries = &fromBB.incomers;
    var i: usize = 0;
    while (i < entries.items.len) {
        const incomerID = entries.items[i];
        if (incomerID == toRemoveBBID) {
            _ = entries.swapRemove(i);
        } else {
            i += 1;
        }
    }
}

fn remove_bb_from_outgoers(fromBB: *BasicBlock, toRemoveBBID: BBID) void {
    // std.debug.print("removing {d} from outgoers of {s} {any}\n", .{ toRemoveBBID, fromBB.name, fromBB.outgoers });
    const outgoers = &fromBB.outgoers;
    for (outgoers) |*outgoerID| {
        if (outgoerID.* != null and outgoerID.* == toRemoveBBID) {
            outgoerID.* = null;
        }
    }
    // std.debug.print("outgoers after removing {d} from {s} = {any}\n", .{ toRemoveBBID, fromBB.name, fromBB.outgoers });
}

fn remove_phi_entires_in_children_of_dead_bb(fun: *Function, bb: *BasicBlock, bbID: BBID) !void {
    var visited = try fun.alloc.alloc(bool, @intCast(fun.bbs.len + fun.bbs.removed));
    defer fun.alloc.free(visited);
    @memset(visited, false);
    visited[bbID] = true;
    remove_phi_entires_in_children_of_dead_bb_inner(fun, bb, bbID, visited);
}

fn remove_phi_entires_in_children_of_dead_bb_inner(fun: *Function, bb: *BasicBlock, bbID: BBID, visited: []bool) void {
    const bbs = &fun.bbs;
    for (bb.outgoers, 0..) |maybe_outgoerID, outgoer_index| {
        if (maybe_outgoerID == null) continue;
        const outgoerID = maybe_outgoerID.?;
        if (!bbs.list.contains(outgoerID)) {
            log.warn("outgoer {d} not found in bbs but in {s} outgoers\n", .{ outgoerID, stringify_label(fun, bbID) });
            bb.*.outgoers[outgoer_index] = null;
            continue;
        }
        var outgoer = bbs.get(outgoerID);
        try remove_bb_from_bb2_phi_entries(fun, bbID, outgoer, outgoerID);
        if (!visited[outgoerID]) {
            visited[outgoerID] = true;
            remove_phi_entires_in_children_of_dead_bb_inner(fun, outgoer, bbID, visited);
        }
    }
}
pub fn remove_bb_from_bb2_phi_entries(fun: *Function, bbID: BBID, bb2: *BasicBlock, bb2ID: BBID) !void {
    _ = bb2ID;
    const insts = &fun.insts;
    for (bb2.insts.items()) |instID| {
        const inst = insts.get(instID);
        if (inst.op != .Phi) {
            continue;
        }
        var phi = Inst.Phi.get(inst.*);
        const entries = &phi.entries;
        var i: usize = 0;
        while (i < entries.items.len) {
            const entry = entries.items[i];
            if (entry.bb == bbID) {
                // std.debug.print("[{d}] {s} removing entry referencing {s}\n", .{
                //     bb2ID,
                //     stringify_label(fun, bb2ID),
                //     stringify_label(fun, bbID),
                // });
                _ = entries.orderedRemove(i);
            } else {
                i += 1;
            }
        }
        inst.* = phi.toInst();
    }
    // std.debug.print("removed phis from [{d}] {s}\n", .{ bb2ID, bb2.name });
}

fn brute_force_remove_block_edges(fun: *Function, badBBID: BBID) void {
    const bbs = &fun.bbs;
    const insts = &fun.insts;
    _ = insts;

    for (bbs.ids()) |bbID| {
        const bb = bbs.get(bbID);
        // std.debug.print("removing {d} from incomers of {s} {any}\n", .{ badBBID, bb.name, bb.incomers.items });
        remove_bb_from_incomers(bb, badBBID);
        remove_bb_from_outgoers(bb, badBBID);
    }
}

fn brute_force_remove_phi_entires_referencing_dead_bb(fun: *Function, badBBID: BBID) void {
    const bbs = &fun.bbs;
    const insts = &fun.insts;

    for (bbs.items(), bbs.ids()) |*bb, bbID| {
        _ = bbID;
        for (bb.insts.items()) |instID| {
            const inst = insts.get(instID);
            if (inst.op != .Phi) {
                continue;
            }
            var phi = Inst.Phi.get(inst.*);
            const entries = &phi.entries;
            var i: usize = 0;
            while (i < entries.items.len) {
                const entry = entries.items[i];
                if (entry.bb == badBBID) {
                    // std.debug.print("[{d}] {s} brute force removing entry referencing {s}\n", .{
                    //     bbID,
                    //     stringify_label(fun, bbID),
                    //     stringify_label(fun, badBBID),
                    // });
                    _ = entries.orderedRemove(i);
                } else {
                    i += 1;
                }
            }
            inst.* = phi.toInst();
        }
    }
    // std.debug.print("removed phis from [{d}] {s}\n", .{ outgoerID, outgoer.name });
    // if (!visited[outgoerID]) {
    //     visited[outgoerID] = true;
    //     remove_phi_entires_in_children_of_dead_bb_inner(fun, outgoer, bbID, visited);
    // }
}

fn replace_bb_in_outgoers_with(bb: *BasicBlock, from: BBID, to: BBID) void {
    std.mem.replaceScalar(?BBID, &bb.outgoers, from, to);
}

fn replace_bb_in_incomers_with(bb: *BasicBlock, from: BBID, to: BBID) void {
    std.mem.replaceScalar(BBID, bb.incomers.items, from, to);
}

fn replace_branches_to_with(inst: *Inst, from: BBID, to: BBID) bool {
    switch (inst.op) {
        .Br => {
            var br = Inst.Br.get(inst.*);
            // std.debug.print("correcting br:\n{any}\n{d}\n", .{ br, outgoer });
            if (br.iftrue == from) {
                br.iftrue = to;
                inst.* = br.toInst();
                return true;
            } else if (br.iffalse == from) {
                br.iffalse = to;
                inst.* = br.toInst();
                return true;
            }
        },
        .Jmp => {
            var jmp = Inst.Jmp.get(inst.*);
            if (jmp.dest == from) {
                jmp.dest = to;
                inst.* = jmp.toInst();
                return true;
            }
            // std.debug.print("correcting jmp:\n{any}\n{d}\n", .{ jmp, outgoer });
        },
        else => unreachable,
    }
    return false;
}

fn is_self_ref(fun: *const Function, selfBBID: BBID, outgoerBBID: BBID) !bool {
    var visited = try fun.alloc.alloc(bool, @intCast(fun.bbs.len + fun.bbs.removed));
    return is_self_ref_rec(fun, selfBBID, outgoerBBID, visited);
}

fn is_self_ref_rec(fun: *const Function, selfBBID: BBID, outgoerBBID: BBID, visited: []bool) bool {
    if (outgoerBBID == selfBBID) {
        return true;
    }
    if (visited[outgoerBBID]) {
        return false;
    }
    visited[outgoerBBID] = true;
    const outgoerBB = fun.bbs.get(outgoerBBID);
    for (outgoerBB.outgoers) |maybe_outgoerID| {
        if (maybe_outgoerID == null) continue;
        const outgoerOutgoerBBID = maybe_outgoerID.?;
        if (outgoerOutgoerBBID == selfBBID) {
            return true;
        }
        if (is_self_ref_rec(fun, selfBBID, outgoerOutgoerBBID, visited)) {
            return true;
        }
    }
    return false;
}
fn ptr_to_last(comptime T: type, elems: []T) ?*T {
    if (elems.len == 0) return null;
    return &elems[elems.len - 1];
}

fn empty_block_removal_pass(fun: *Function) !bool {
    const bbs = &fun.bbs;
    const insts = &fun.insts;

    var idsToRemove = std.ArrayList(BBID).init(fun.alloc);
    defer idsToRemove.deinit();

    var changed = false;

    for (bbs.ids()) |bbID| {
        const bb = bbs.get(bbID);

        // std.debug.print("trying to remove edges from block {s} with incomers {any} and outgoers {any}\n", .{
        //     stringify_label(fun, bbID),
        //     bb.incomers.items,
        //     bb.outgoers,
        // });
        if (bb.insts.len > 1) {
            continue;
        }
        utils.assert(bb.insts.len != 0, "bb [{d}] has no insts\n", .{bbID});

        const inst = insts.get(bb.insts.get(0).*);
        if (inst.op != .Jmp) {
            continue;
        }
        // the following two continues are a hack to skip entry and exit blocks
        // because entries have no incomers, and exits have no outgoers
        if (bb.incomers.items.len == 0) {
            // std.debug.print("skipping removing edges from block {s} because no incomers\n", .{
            //     stringify_label(fun, bbID),
            // });
            continue;
        }
        if (bb_num_outgoers(bb) == 0) {
            // std.debug.print("skipping removing edges from block {s} because no outgoers\n", .{
            //     stringify_label(fun, bbID),
            // });
            continue;
        }
        if (any_phi_depends_on_bb(fun, bbID)) {
            continue;
        }
        utils.assert(bbID != fun.exitBBID, "exit block should not be removed\n", .{});
        utils.assert(bbID != Function.entryBBID, "entry block should not be removed\n", .{});

        // std.debug.print("removing edges from block {s}\n", .{
        //     stringify_label(fun, bbID),
        // });
        // NOTE: this use of undefined is only okay because we only have 1 outgoer
        try remove_block_edges(fun, bbID);
        try idsToRemove.append(bbID);
        changed = true;
    }
    for (idsToRemove.items) |bbID| {
        bbs.remove(bbID);
    }
    return changed;
}

fn bb_num_outgoers(bb: *const BasicBlock) usize {
    var num: usize = 0;
    for (bb.outgoers) |outgoer| {
        num += @intCast(@intFromBool(outgoer != null));
    }
    return num;
}

/// WARN: this is pathologically inefficient
fn any_phi_depends_on_bb(fun: *const Function, bbID: BBID) bool {
    for (fun.bbs.items()) |bb| {
        for (bb.insts.items()) |instID| {
            const inst = fun.insts.get(instID);
            if (inst.op != .Phi) {
                continue;
            }
            var phi = Inst.Phi.get(inst.*);
            for (phi.entries.items) |entry| {
                if (entry.bb == bbID) {
                    return true;
                }
            }
        }
    }
    return false;
}

const ting = std.testing;
const testAlloc = std.heap.page_allocator;

fn testMe(input: []const u8) !IR {
    const tokens = try @import("../lexer.zig").Lexer.tokenizeFromStr(input, testAlloc);
    const parser = try @import("../parser.zig").Parser.parseTokens(tokens, input, testAlloc);
    const ast = try @import("../ast.zig").initFromParser(parser);
    const ir = try @import("phi.zig").generate(testAlloc, &ast);
    return ir;
}

pub const OptPass = enum {
    sccp,
};

fn save_dot_to_file(ir: *const IR, file: []const u8) !void {
    const dot = @import("../dot.zig");
    var arena = std.heap.ArenaAllocator.init(ting.allocator);
    defer arena.deinit();
    var alloc = arena.allocator();
    try std.fs.cwd().writeFile(file, try dot.generate(alloc, try ir.stringify(alloc)));
}

// NOTE: this is pub so it can be imported from files implementing a specific pass so they can use the mutations
// defined above
pub fn expectResultsInIR(input: []const u8, expected: anytype, comptime fun_passes: anytype) !void {
    var arena = std.heap.ArenaAllocator.init(ting.allocator);
    defer arena.deinit();
    var alloc = arena.allocator();

    var ir = try testMe(input);
    try save_dot_to_file(&ir, "pre.dot");
    // Run optimization passes
    inline for (fun_passes) |fun_pass| {
        const fun_name: []const u8 = @as([]const u8, fun_pass.@"0");
        const passes = fun_pass.@"1";
        const funNameID = ir.getIdentID(fun_name) catch {
            log.err("function {s} not found in IR\n", .{fun_name});
            return error.FunctionNotFound;
        };
        var fun = ir.getFun(funNameID) catch {
            log.err("function {s} not found in IR\n", .{fun_name});
            return error.FunctionNotFound;
        };
        inline for (passes, 0..) |pass, pass_no| {
            switch (pass) {
                .sccp => {
                    const changed = try sccp(&ir, fun);
                    // if (changed)
                    log.trace("sccp changed the IR in pass {d}={any}\n", .{ pass_no, changed });
                    try save_dot_to_file(&ir, "sccp.dot");
                },
                .cmp => {
                    const changed = try cmp_prop(&ir, fun);
                    // if (changed)
                    log.trace("cmp changed the IR in pass {d}={any}\n", .{ pass_no, changed });
                    try save_dot_to_file(&ir, "sccp.dot");
                },
                .dead_code_elim => {
                    _ = try DeadCode.deadCodeElim(&ir, fun);
                },
                .empty_bb => {
                    try empty_block_removal_pass(fun);
                    try save_dot_to_file(&ir, "empty.dot");
                },
                else => {
                    log.warn("unknown optimization pass: {s}\n", .{@tagName(pass)});
                },
            }
        }
    }
    try save_dot_to_file(&ir, "post.dot");
    const gotIRstr = try ir.stringify(alloc);

    // NOTE: could use multiline strings for the
    // expected value but, that makes it so you can't put
    // comments inbetween the lines
    // idk rough tradeoff

    // putting all lines in newline separated buf
    // required because as far as I can tell, writing
    // multiline strings in zig is a pain in the
    // metaphorical ass
    comptime var expectedLen: usize = 1;
    inline for (expected) |e| {
        expectedLen += e.len + 1;
    }
    var expectedStr = try alloc.alloc(u8, expectedLen);
    comptime var i: usize = 0;
    inline for (expected) |e| {
        const end = i + e.len;
        @memcpy(expectedStr[i..end], e);
        expectedStr[end] = '\n';
        i = end + 1;
    }
    // the stringify outputs an extra newline at the end.
    // this is the easier fix sue me
    expectedStr[i] = '\n';

    try ting.expectEqualStrings(expectedStr, gotIRstr);
}

// test "opt.sccp+empty-block=$profit" {
//     log.empty();
//     errdefer log.print();
//
//     try expectResultsInIR(
//         \\fun main() int {
//         \\  int a;
//         \\  if (false) {
//         \\    a = 1;
//         \\  } else {
//         \\    a = 2;
//         \\  }
//         \\  return a;
//         \\}
//     , .{
//         "define i64 @main() {",
//         "entry:",
//         "  br label %exit",
//         "exit:",
//         "  ret i64 2",
//         "}",
//     }, .{
//         .{ "main", .{ .sccp, .empty_bb } },
//     });
// }
//
//

test "sccp.removes-nested-never-ran-while" {
    log.empty();
    errdefer log.print();
    try expectResultsInIR(
        \\fun main() int {
        \\  int a;
        \\  a = 2;
        \\  while (false) {
        \\    a = 3;
        \\  }
        \\  return a;
        \\}
    , .{
        "define i64 @main() {",
        "entry:",
        "  br label %exit",
        "exit:",
        "  ret i64 2",
        "}",
    }, .{
        .{ "main", .{ .sccp, .sccp, .empty_bb } },
    });
}

test "no-panics-in-fib" {
    log.empty();
    errdefer log.print();
    const in = "fun fib(int n) int { if(n <= 1) { return n;} return fib(n-1) + fib(n-2);} fun main() void { int a; a = fib(20); print a endl; }";
    var ir = try testMe(in);
    try save_dot_to_file(&ir, "pre_fib.dot");
    _ = try sccp(&ir, try ir.getFun(try ir.getIdentID("fib")));
    try save_dot_to_file(&ir, "post_fib.dot");
    const str = try ir.stringify_cfg(testAlloc, .{ .header = true });
    try std.fs.cwd().writeFile("fib.ll", str);
    // std.debug.print("CHANGED={any}\n", .{changed});
    log.trace("FIB\n{s}\n", .{str});
}

fn sccp_all_funs(ir: *IR) !void {
    const funs = ir.funcs.items.items;
    for (funs) |*fun| {
        _ = try sccp(ir, fun);
    }
}

test "no-panics-in-killer-bubs" {
    log.empty();
    errdefer log.print();
    const in = @embedFile("../../test-suite/tests/milestone2/benchmarks/killerBubbles/killerBubbles.mini");
    var ir = try testMe(in);
    try save_dot_to_file(&ir, "pre_bubs.dot");
    try sccp_all_funs(&ir);

    try save_dot_to_file(&ir, "post_bubs.dot");
    const str = try ir.stringify_cfg(testAlloc, .{ .header = true });
    try std.fs.cwd().writeFile("bubs.ll", str);
    // std.debug.print("CHANGED={any}\n", .{changed});
    log.trace("KILLER BUBS\n{s}\n", .{str});
}<|MERGE_RESOLUTION|>--- conflicted
+++ resolved
@@ -19,11 +19,8 @@
 const OpCode = IR.Op;
 
 const SCCP = @import("./sccp.zig");
-<<<<<<< HEAD
 const CmpProp = @import("./cmp-info-prop.zig");
-=======
 pub const DeadCode = @import("./deadCodeElim.zig");
->>>>>>> 00bf3932
 
 const stringify_label = @import("stringify_phi.zig").stringify_label;
 
