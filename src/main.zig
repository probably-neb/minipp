const std = @import("std");
const log = @import("log.zig");
const utils = @import("utils.zig");

const Flag = struct {
    long: []const u8,
};

const FLAGS_MAP = std.ComptimeStringMap(ArgKind, .{
    .{ "-stack", .{ .mode = .stack } },
    .{ "-phi", .{ .mode = .phi } },
    .{ "-opt", .{ .mode = .opt } },
    .{ "-dot", .dotfile },
    .{ "-o", .outfile },
    .{ "-out", .outfile },
    .{ "-i", .infile },
    .{ "-in", .infile },
    .{ "-input", .infile },
});

const MAX_FILE_SIZE: usize = 2 << 30; // 2 GB

const ArgKind = union(enum) {
    mode: Args.Mode,
    dotfile,
    outfile,
    infile,
};

const Args = struct {
    mode: Mode,
    dotfile: ?[]const u8,
    outfile: []const u8,
    infile: []const u8,

    pub const DEFAULT = Args{
        .mode = Mode.stack,
        .dotfile = null,
        .outfile = "",
        .infile = "",
    };

    pub const Mode = enum {
        stack,
        phi,
        opt,
    };
};

fn parse_args() !Args {
    var args: Args = Args.DEFAULT;
    var argsIter = std.process.args();
    // skip program name
    _ = argsIter.skip();
    while (argsIter.next()) |arg| {
        const argDef = blk: {
            const argDef = FLAGS_MAP.get(arg);
            if (argDef) |nnarg| {
                break :blk nnarg;
            }
            log.err("Unrecognized flag: {s}\n", .{arg});
            return error.UnrecognizedFlag;
        };

        switch (argDef) {
            .mode => |mode| {
                // NOTE: this causes subsequent flags to overwrite
                // previous ones
                args.mode = mode;
            },
            .outfile => {
                const outfile = argsIter.next() orelse {
                    log.err("Expected an argument after {s}\n", .{arg});
                    return error.ExpectedArg;
                };
                args.outfile = outfile;
            },
            .infile => {
                const infile = argsIter.next() orelse {
                    log.err("Expected an argument after {s}\n", .{arg});
                    return error.ExpectedArg;
                };
                args.infile = infile;
            },
            .dotfile => {
                const dotfile = argsIter.next() orelse {
                    log.err("Expected an argument after {s}\n", .{arg});
                    return error.ExpectedArg;
                };
                args.dotfile = dotfile;
            },
        }
    }
    if (args.infile.len == 0) {
        log.err("No input file provided\n", .{});
        return error.NoInputFile;
    }
    return args;
}

pub fn main() !void {
    errdefer log.print();
    const args = try parse_args();
    log.trace("{s} {s} -> {s}\n", .{ @tagName(args.mode), args.infile, args.outfile });
    try run(args.mode, args.infile, args.outfile, args.dotfile);
}

pub fn run(mode: Args.Mode, infilePath: []const u8, outfilePath: []const u8, dotfilePath: ?[]const u8) !void {
    const alloc = std.heap.page_allocator;

    var backendArena = std.heap.ArenaAllocator.init(alloc);
    defer backendArena.deinit();
    var backendAlloc = backendArena.allocator();

    // run the frontend;
    const ir = ir: {
        var frontendArena = std.heap.ArenaAllocator.init(alloc);
        defer frontendArena.deinit();
        var frontendAlloc = frontendArena.allocator();

        const ast = ast: {
            const input = try std.fs.cwd().readFileAlloc(frontendAlloc, infilePath, MAX_FILE_SIZE);

            const tokens = try @import("lexer.zig").Lexer.tokenizeFromStr(input, frontendAlloc);
            const parser = try @import("parser.zig").Parser.parseTokens(tokens, input, frontendAlloc);
            const ast = try @import("ast.zig").initFromParser(parser);
            try @import("sema.zig").ensureSemanticallyValid(&ast);

            break :ast ast;
        };

        switch (mode) {
            .stack => {
                const ir = try @import("ir/stack.zig").generate(backendAlloc, &ast);
                break :ir try ir.stringify_cfg(backendAlloc, .{
                    .header = true,
                });
            },
<<<<<<< HEAD
=======
            .phi => {
                const phi = try @import("ir/phi.zig").generate(backendAlloc, &ast);
                break :ir try phi.stringify_cfg(backendAlloc, .{
                    .header = true,
                });
            },
            .dot => utils.todo("Dot generation", .{}),
>>>>>>> 0341526d
            // TODO: should probably break sooner than this instead
            // of blue-balling the user
            .opt => utils.todo("Optimization", .{}),
        }
    };

    if (outfilePath.len == 0) {
        var writer = std.io.getStdOut().writer();
        _ = try writer.write(ir);
    } else {
        try std.fs.cwd().writeFile(outfilePath, ir);
        // TODO: run clang if user asks for it
    }

    if (dotfilePath) |path| {
        log.info("Writing dot to {s}\n", .{path});
        const dot_str = try @import("dot.zig").generate(backendAlloc, ir);
        try std.fs.cwd().writeFile(path, dot_str);
    }
}<|MERGE_RESOLUTION|>--- conflicted
+++ resolved
@@ -136,8 +136,6 @@
                     .header = true,
                 });
             },
-<<<<<<< HEAD
-=======
             .phi => {
                 const phi = try @import("ir/phi.zig").generate(backendAlloc, &ast);
                 break :ir try phi.stringify_cfg(backendAlloc, .{
@@ -145,7 +143,6 @@
                 });
             },
             .dot => utils.todo("Dot generation", .{}),
->>>>>>> 0341526d
             // TODO: should probably break sooner than this instead
             // of blue-balling the user
             .opt => utils.todo("Optimization", .{}),
